--- conflicted
+++ resolved
@@ -1,4 +1,4 @@
-# **Business Recursive Chain-of-Thought Framework (BRCT) - Strategy Plugin**
+# **Business Recursive Chain-of-Thought Framework (BRCT) - Strategy Plugin v1.1**
 
 **This Plugin provides detailed instructions and procedures for the Strategy phase of the BRCT system. It should be used in conjunction with the Core System Prompt.**
 
@@ -7,30 +7,25 @@
 ## I. Entering and Exiting Strategy Phase
 
 **Entering Strategy Phase:**
-1. **`.clinerules` Check**: Always read `.clinerules` first. If `[LAST_ACTION_STATE]` shows `current_phase: "Strategy"`, proceed with these instructions.
-2. **Transition from Set-up/Maintenance**: Enter after Set-up/Maintenance; `.clinerules` `next_phase` will be "Strategy".
-3. **User Trigger**: Start a new session after Set-up/Maintenance or to resume strategy.
+1.  **`.clinerules` Check**: Always read `.clinerules` first. If `[LAST_ACTION_STATE]` shows `current_phase: "Strategy"`, proceed with these instructions.
+2.  **Transition from Set-up/Maintenance**: Enter after Set-up/Maintenance; `.clinerules` `next_phase` will be "Strategy".
+3.  **User Trigger**: Start a new session after Set-up/Maintenance or to resume strategy.
 
 **Exiting Strategy Phase:**
-1. **Completion Criteria:**
-<<<<<<< HEAD
-   - Business ideas have been generated and evaluated
-   - Business models have been developed
-   - Strategic analyses (SWOT, market research) have been completed
-   - Tasks are prioritized and ready for execution
-=======
-   - Domain Module and Task Instruction documents for prioritized tasks are created, with objectives, context, and steps defined.
-   - Tasks are prioritized and ready for execution.
-   - Strategy objectives for the cycle are met.
->>>>>>> 657a8955
-2. **`.clinerules` Update (MUP):**
-   ```
-   last_action: "Completed Strategy Phase - Business Plan Developed"
-   current_phase: "Strategy"
-   next_action: "Phase Complete - User Action Required"
-   next_phase: "Execution"
-   ```
-3. **User Action**: After updating `.clinerules`, pause for user to trigger Execution phase via a new session. See Core System Prompt, Section III for a phase transition checklist.
+1.  **Completion Criteria:**
+    -   Business ideas have been generated and evaluated.
+    -   Business models have been developed for selected ideas.
+    -   Strategic analyses (SWOT, market research) have been completed.
+    -   Key implementation tasks derived from the strategy are identified and prioritized.
+    -   Instruction files (e.g., in `strategy_tasks/` or using HDTA format) for prioritized tasks are created with objectives, context, and steps defined.
+2.  **`.clinerules` Update (MUP):**
+    ```
+    last_action: "Completed Strategy Phase - Business Plan & Tasks Developed"
+    current_phase: "Strategy"
+    next_action: "Phase Complete - User Action Required"
+    next_phase: "Execution"
+    ```
+3.  **User Action**: After updating `.clinerules`, pause for user to trigger Execution phase via a new session. See Core System Prompt, Section III for a phase transition checklist.
 
 ---
 
@@ -38,13 +33,14 @@
 
 **Action**: Load context to guide business innovation strategy.
 **Procedure:**
-<<<<<<< HEAD
-- Load core files: `.clinerules`, `projectbrief.md`, `productContext.md`, `activeContext.md`, `business_dependency_tracker.md`, `changelog.md`, `progress.md`.
-- Review `activeContext.md` for current state, decisions, and priorities.
-- Check `business_dependency_tracker.md` for business factor relationships.
-- Revisit `projectbrief.md` and `productContext.md` to align with business goals and user needs.
-- Examine `.clinerules` [LEARNING_JOURNAL] for past insights influencing strategy.
-- Review available business templates in `src/business_templates/`.
+-   Load core files: `.clinerules`, `projectbrief.md`, `userProfile.md`, `activeContext.md`, `src/business_dependency_tracker.md`, `changelog.md`, `progress.md`.
+-   *If using CRCT script:* Load `module_relationship_tracker.md`, `doc_tracker.md`.
+-   *If using HDTA:* Load `system_manifest.md`.
+-   Review `activeContext.md` for current state, decisions, and priorities.
+-   Check `src/business_dependency_tracker.md` (and script trackers if used) for relevant dependencies.
+-   Revisit `projectbrief.md` to align with business goals.
+-   Examine `.clinerules` [LEARNING_JOURNAL] for past insights.
+-   Review available business templates in `src/business_templates/`.
 
 ---
 
@@ -52,26 +48,14 @@
 
 **Action**: Generate business ideas using structured approaches and templates.
 **Procedure:**
-1. **Select Approach**: Choose an appropriate idea generation methodology based on the business context:
-   - Brainstorming
-   - Mind Mapping
-   - Design Thinking
-   - Problem-Solution Matching
-   - Reverse Thinking
-2. **Use Idea Generation Template**: Utilize `src/business_templates/idea_generation_template.md` to document the process:
-   - Define the business challenge clearly
-   - Identify target users/customers
-   - Describe current solutions and limitations
-   - Document brainstorming participants and techniques
-   - Break down the problem into components (recursive decomposition)
-   - List raw ideas generated
-   - Refine into top ideas to explore
-3. **Apply Business Chain-of-Thought**: Document the reasoning process that led to the ideas, including:
-   - Explicit thought progression
-   - Consideration of business factors (market, organizational, etc.)
-   - Patterns and insights observed
-   - Alternative directions considered
-4. **MUP**: Follow Core MUP and Section VI additions after completing idea generation.
+1.  **Select Approach**: Choose methodology (Brainstorming, Mind Mapping, Design Thinking, etc.).
+2.  **Use Idea Generation Template**: Utilize `src/business_templates/idea_generation_template.md` to document:
+    -   Business challenge, target users, current solutions.
+    -   Brainstorming process, participants, techniques.
+    -   Recursive decomposition of the problem.
+    -   Raw ideas generated, refined top ideas.
+3.  **Apply Business Chain-of-Thought**: Document reasoning, considered factors, insights, alternatives.
+4.  **MUP**: Follow Core MUP and Section VIII additions.
 
 ---
 
@@ -79,27 +63,15 @@
 
 **Action**: Evaluate generated business ideas using structured criteria.
 **Procedure:**
-1. **Use Idea Evaluation Template**: Utilize `src/business_templates/idea_evaluation_template.md` for each promising idea:
-   - Summarize the idea (name, description, problem addressed)
-   - Assess desirability (market need, differentiation, timing)
-   - Assess feasibility (technical complexity, resource requirements)
-   - Assess viability (revenue potential, profit margins, time to break-even)
-   - Evaluate strategic alignment (fit with company vision, capabilities)
-   - Perform SWOT analysis for the idea
-   - Assess risks and mitigation strategies
-2. **Apply Recursive Decomposition**:
-   - Break down the idea into key components
-   - Evaluate each component separately
-   - Assess component dependencies
-3. **Document Chain-of-Thought**:
-   - Record key insights from the evaluation
-   - Explain reasoning behind scores and assessments
-   - Document decision rationale
-4. **Make Recommendation**:
-   - Determine whether to proceed, modify, or reject each idea
-   - Prioritize ideas that should move forward
-   - Define next steps for selected ideas
-5. **MUP**: Follow Core MUP and Section VI additions after evaluating ideas.
+1.  **Use Idea Evaluation Template**: Utilize `src/business_templates/idea_evaluation_template.md` for each promising idea:
+    -   Summarize idea (name, description, problem).
+    -   Assess desirability, feasibility, viability, strategic alignment.
+    -   Perform SWOT analysis for the idea.
+    -   Assess risks and mitigation.
+2.  **Apply Recursive Decomposition**: Evaluate key components of the idea.
+3.  **Document Chain-of-Thought**: Record insights, reasoning, decision rationale.
+4.  **Make Recommendation**: Proceed, modify, or reject; prioritize selected ideas; define next steps.
+5.  **MUP**: Follow Core MUP and Section VIII additions.
 
 ---
 
@@ -107,73 +79,12 @@
 
 **Action**: Develop business models for selected ideas.
 **Procedure:**
-1. **Use Business Model Canvas Template**: Utilize `src/business_templates/business_model_canvas.md` for each selected idea:
-   - Define customer segments with recursive analysis
-   - Craft value propositions with component breakdown
-   - Identify channels and their effectiveness
-   - Establish customer relationships
-   - Define revenue streams
-   - Identify key resources, activities, and partnerships
-   - Define cost structure
-2. **Analyze Model Coherence**:
-   - Ensure all components of the business model fit together
-   - Identify potential inconsistencies or conflicts
-   - Compare with competing business models
-3. **Document Chain-of-Thought**:
-   - Record key insights about the business model
-   - Document critical dependencies between components
-   - Identify potential innovations or differentiators
-4. **Define Validation Plan**:
-   - List key assumptions to test
-   - Define validation methods
-   - Establish success criteria
-5. **MUP**: Follow Core MUP and Section VI additions after developing business models.
-=======
-- Load core files: `.clinerules`, `system_manifest.md`, `activeContext.md`.
-- Review `system_manifest.md` for system overview and component relationships.
-- Review `activeContext.md` for current state, decisions, and priorities.
-- Check `module_relationship_tracker.md` and `doc_tracker.md` for module and documentation dependencies.
-
----
-
-## III. Creating New HDTA Documents
-
-**Action**: Create *Domain Module* (`{module_name}_module.md`), *Implementation Plans* (`implementation_plan_{filename}.md`) and *Task Instruction* (`{task_name}.md`) documents as needed, ensuring no unnecessary overwrites.
-
-**Procedure:**
-
-1.  **Determine Document Tier:** Based on the task, decide which documents to create.
-    *   **Domain Module:**  For defining new major functional areas or significantly modifying existing ones.
-    *   **Implementation Plan** High level file plans.
-    *   **Task Instruction:**  For specific, actionable tasks within an Implementation plan.
-
-2.  **Choose Document Name and Location:**
-    *   **Domain Module:** `{module_name}_module.md` in the appropriate directory (you may need to create a directory for the module).
-    *   **Implementation Plan:** `implementation_plan_{filename}.md` in the appropriate directory.
-    *   **Task Instruction:** `{task_name}.md` in the appropriate directory.
-
-3.  **Pre-Action Verification:**
-    *   Check if the intended file already exists.
-    *   Generate Chain-of-Thought:
-        *   If exists: "File `{file_name}.md` exists. Reviewing contents to confirm sufficiency."
-        *   If not: "File `{file_name}.md` does not exist. Proceeding to create."
-    *   Decide:
-        *   Exists and sufficient: Skip creation.
-        *   Exists but outdated: Update file.
-        *   Does not exist: Create new file.
-
-4.  **Populate Document Using Template:**
-    *   Use the appropriate template from `cline_docs/templates/`.
-    *   Fill in all sections of the template.
-
-5.  **Manual Dependency Linking (CRITICAL):**
-    *   **Domain Module:**  Add a link to the new Module in the `system_manifest.md` "Component Registry" section.
-    *   **Implementation Plan** Add a link to the appropriate files.
-    *   **Task Instruction:** Add a link to the appropriate files' "Tasks" section (or similar).
-    * **YOU MUST MANUALLY MAINTAIN THESE LINKS.**
-
-6.  **MUP**: Follow Core MUP and Section V additions after creating/updating files.
->>>>>>> 657a8955
+1.  **Use Business Model Canvas Template**: Utilize `src/business_templates/business_model_canvas.md`:
+    -   Define customer segments, value propositions, channels, relationships, revenue streams, key resources, activities, partnerships, cost structure. Apply recursive analysis where helpful.
+2.  **Analyze Model Coherence**: Check fit, consistency, competitive comparison.
+3.  **Document Chain-of-Thought**: Record insights, dependencies, differentiators.
+4.  **Define Validation Plan**: List key assumptions to test in Execution, define methods, set success criteria.
+5.  **MUP**: Follow Core MUP and Section VIII additions.
 
 ---
 
@@ -181,176 +92,122 @@
 
 **Action**: Perform comprehensive strategic analyses to inform business innovation.
 **Procedure:**
-<<<<<<< HEAD
-1. **SWOT Analysis**:
-   - Use `src/business_templates/swot_analysis_template.md`
-   - Analyze internal strengths and weaknesses
-   - Identify external opportunities and threats
-   - Apply recursive decomposition to core components
-   - Analyze cross-dependencies between SWOT elements
-   - Develop strategic implications (SO, ST, WO, WT strategies)
-2. **Market Research**:
-   - Use `src/business_templates/market_research_template.md`
-   - Define research objectives and questions
-   - Analyze market overview (size, growth, maturity)
-   - Segment the market
-   - Analyze trends
-   - Perform competitive analysis
-   - Develop customer personas and journey maps
-   - Apply recursive component analysis
-   - Document research methodology
-3. **Dependency Analysis**:
-   - Update `business_dependency_tracker.md` with new insights
-   - Refine relationships between business factors
-   - Document how market, organizational, and other factors influence each other
-4. **MUP**: Follow Core MUP and Section VII additions after completing strategic analyses.
-=======
-1. **Review Existing Tasks**: Check incomplete instruction files in module or task directories.
-2. **Assess Dependencies**: Use `module_relationship_tracker.md`, `doc_tracker.md`, and mini-trackers along with any other dependency information to prioritize prerequisite tasks and Domain Components.
-3. **Consider Project Goals**: Align with `system_manifest.md` objectives, prioritizing key contributions.
-4. **Review `activeContext.md`**: Factor in recent priorities, issues, or feedback.
-5. **Update `activeContext.md`**: Record priorities and reasoning.
-
-### IV.1 Prioritization Flowchart
-```mermaid
-flowchart TD
-A[Start] --> B[Review Existing Tasks]
-B --> C[Assess Dependencies]
-C --> D[Align with Project Goals]
-D --> E[Check activeContext.md]
-E --> F[Set Priorities]
-F --> G[Update activeContext.md]
-G --> H[End]
-```
->>>>>>> 657a8955
-
----
-
-## VII. Strategy Plugin - MUP Additions
-
-After Core MUP steps:
-<<<<<<< HEAD
-1. **Update Business Templates**: Save completed business templates with all generated content.
-2. **Update `business_dependency_tracker.md`**: Reflect new dependencies discovered during strategy.
-3. **Update `activeContext.md` with Strategy Outcomes:**
-   - Summarize generated and evaluated ideas
-   - List developed business models
-   - Highlight key strategic insights
-   - Document priorities and reasoning
-4. **Update `.clinerules` [LAST_ACTION_STATE]:**
-=======
-1. **Update HDTA Documents**: Save new or modified documents.
-2. **Update `system_manifest.md`**: Ensure links to new Components are added.
-3. **Update Relevant Domain Modules**: Ensure links to new Instructions are added.
-4. **Update `activeContext.md` with Strategy Outcomes:**
-   - Summarize planned tasks.
-   - List new instruction file locations and names.
-   - Document priorities and reasoning (from Section IV).
-5. **Update `.clinerules` [LAST_ACTION_STATE]:**
->>>>>>> 657a8955
-   ```
-   [LAST_ACTION_STATE]
-   last_action: "Completed Idea Generation and Evaluation"
-   current_phase: "Strategy"
-<<<<<<< HEAD
-   next_action: "Develop Business Model"
-   next_phase: "Strategy"
-
-   [CODE_ROOT_DIRECTORIES]
-   - src
-
-   [LEARNING_JOURNAL]
-   ```
-
----
-
-## VIII. Creating Business Innovation Task Instructions
-
-**Action**: Create structured instruction files for business innovation tasks.
-**Procedure:**
-1. **Identify Key Tasks**: Based on evaluated ideas and business models, identify the key tasks needed for implementation:
-   - Market validation tasks
-   - Product/service development tasks
-   - Business model validation tasks
-   - Marketing and sales strategy tasks
-2. **Choose Task Location:**
-   - Create `{task_name}_instructions.txt` in the `strategy_tasks/` directory
-   - Use clear, descriptive names for task files
-3. **Populate Instruction File Sections:**
-   - Set title: `# {Task Name} Instructions`
-   - Define objective: Clearly state purpose and goals
-   - Provide context: Include background and constraints
-   - List dependencies: Reference business factors from `business_dependency_tracker.md`
-   - Outline steps: Break into actionable increments
-   - Specify output: Describe deliverables
-   - Add notes: Note challenges or considerations
-   - Example Instruction File:
-     ```
-     # Market Validation Instructions
-
-     ## Objective
-     Validate assumptions about our target market segment and value proposition.
-
-     ## Context
-     Based on our business model canvas and evaluation, the key assumptions
-     needing validation are customer willingness to pay and problem severity.
-
-     ## Dependencies
-     - Market Factors (customer segments, market size)
-     - Product/Service Factors (value proposition)
-
-     ## Steps
-     1. Develop customer interview script
-     2. Conduct 10-15 interviews with target customers
-     3. Analyze feedback for patterns
-     4. Update business model based on findings
-
-     ## Expected Output
-     - Interview results summary
-     - Validated/invalidated assumptions list
-     - Revised business model canvas
-
-     ## Notes
-     - Focus on open-ended questions
-     - Seek disconfirming evidence
-     ```
-4. **MUP**: Follow Core MUP and Section VII additions after creating instruction files.
+1.  **SWOT Analysis**:
+    -   Use `src/business_templates/swot_analysis_template.md`.
+    -   Analyze internal strengths/weaknesses, external opportunities/threats.
+    -   Apply recursive decomposition. Analyze cross-dependencies. Develop strategic implications.
+2.  **Market Research**:
+    -   Use `src/business_templates/market_research_template.md`.
+    -   Define objectives. Analyze market overview, segments, trends. Perform competitive analysis. Develop personas/journeys. Apply recursive analysis. Document methodology.
+3.  **Dependency Analysis**:
+    -   Update `src/business_dependency_tracker.md` (and script trackers if used) with new insights. Refine relationships.
+4.  **MUP**: Follow Core MUP and Section VIII additions.
+
+---
+
+## VII. Creating Implementation Task Instructions
+
+**Action**: Create structured instruction files for prioritized tasks identified during strategy.
+
+**Procedure:**
+1.  **Identify Key Tasks**: Based on evaluated ideas, business models, and strategic analysis, identify the key tasks needed for the Execution phase (e.g., market validation, prototype development, operational setup).
+2.  **Prioritize Tasks**:
+    -   Review tasks identified.
+    -   Assess dependencies (using `src/business_dependency_tracker.md` or script commands like `show-dependencies`).
+    -   Consider project goals (`projectbrief.md`) and current state (`activeContext.md`).
+    -   Update `activeContext.md` with prioritized task list and reasoning.
+3.  **Choose Instruction Format & Location:**
+    -   **Option A (Simple)**: Create `{task_name}_instructions.md` in `strategy_tasks/`. Use clear names.
+    -   **Option B (HDTA)**: Create HDTA documents (`implementation_plan_{...}.md`, `{task_name}.md`) potentially within module directories, following CRCT templates if desired. Manually link these within the HDTA structure (e.g., link Task Instructions to Implementation Plans).
+4.  **Populate Instruction File Sections (Adapt based on chosen format):**
+    -   Set title: `# {Task Name} Instructions`
+    -   Define **Objective**: Clear purpose and goals.
+    -   Provide **Context**: Background, constraints, links to relevant strategy documents (e.g., evaluation, BMC).
+    -   List **Dependencies**: Reference business factors, other tasks, required resources/information.
+    -   Outline **Steps**: Break into actionable increments for the Execution phase.
+    -   Specify **Expected Output**: Describe deliverables.
+    -   Add **Notes**: Challenges, considerations, links.
+    -   Example (Simple Format):
+        ```
+        # Market Validation Task Instructions
+
+        ## Objective
+        Validate assumptions about target market segment and value proposition via customer interviews.
+
+        ## Context
+        Derived from Business Model Canvas v1 and Idea Evaluation for 'Project X'. Key assumptions: customer willingness to pay, problem severity.
+
+        ## Dependencies
+        - Business Factors: Target Customer Segment definition, Value Proposition details.
+        - Resources: Access to potential customer contacts.
+
+        ## Steps
+        1. Develop customer interview script focusing on problem validation and willingness to pay.
+        2. Identify and schedule 10-15 interviews with target customer profile.
+        3. Conduct interviews using the script, focusing on open-ended questions.
+        4. Synthesize feedback, identifying patterns related to assumptions.
+        5. Document findings and update relevant sections of BMC and Idea Evaluation.
+
+        ## Expected Output
+        - Finalized interview script.
+        - Interview notes/summaries.
+        - Report summarizing findings on key assumptions.
+        - Updated BMC and Idea Evaluation documents.
+
+        ## Notes
+        - Seek disconfirming evidence during interviews.
+        - Schedule buffer time between interviews for note-taking.
+        ```
+5.  **Pre-Action Verification (for file creation):** Check if instruction file already exists to avoid overwrites unless intended.
+6.  **MUP**: Follow Core MUP and Section VIII additions after creating/updating instruction files.
+
+---
+
+## VIII. Strategy Plugin - MUP Additions
+
+After Core MUP steps (Update `activeContext.md`, `changelog.md`, `.clinerules` [LAST_ACTION_STATE]):
+1.  **Update Business Templates**: Save completed/updated templates (Idea Gen, Eval, BMC, SWOT, Market Research).
+2.  **Update Dependency Trackers**: Save changes to `src/business_dependency_tracker.md` or confirm script commands completed.
+3.  **Update Instruction Files**: Save newly created or modified task instruction files.
+4.  **Update HDTA Documents (If used)**: Save changes and ensure manual links are correct (e.g., in `system_manifest.md`).
+5.  **Update `activeContext.md` with Strategy Outcomes:**
+    -   Summarize generated/evaluated ideas, developed models, strategic insights.
+    -   List created instruction file locations/names.
+    -   Document task priorities and reasoning.
+6.  **Update `.clinerules` [LAST_ACTION_STATE]:**
+    -   Example after completing a major strategy step:
+        ```
+        [LAST_ACTION_STATE]
+        last_action: "Completed Idea Generation and Evaluation"
+        current_phase: "Strategy"
+        next_action: "Develop Business Model"
+        next_phase: "Strategy"
+        ```
+    -   Example after completing the strategy phase:
+        ```
+        [LAST_ACTION_STATE]
+        last_action: "Completed Strategy Phase - Business Plan & Tasks Developed"
+        current_phase: "Strategy"
+        next_action: "Phase Complete - User Action Required"
+        next_phase: "Execution"
+        ```
 
 ---
 
 ## IX. Quick Reference
 
-### Business Innovation Templates
-- `idea_generation_template.md`: For structured brainstorming
-- `idea_evaluation_template.md`: For assessing business ideas
-- `business_model_canvas.md`: For business model development
-- `swot_analysis_template.md`: For strategic analysis
-- `market_research_template.md`: For market research and analysis
+### Business Innovation Templates (`src/business_templates/`)
+-   `idea_generation_template.md`
+-   `idea_evaluation_template.md`
+-   `business_model_canvas.md`
+-   `swot_analysis_template.md`
+-   `market_research_template.md`
 
 ### Key Strategy Actions
-1. Generate business ideas
-2. Evaluate ideas using structured criteria
-3. Develop business models for selected ideas
-4. Perform strategic analyses
-5. Create task instructions for execution
-6. Follow MUP after each action
-=======
-   next_action: "Phase Complete - User Action Required"
-   next_phase: "Execution"
-   ```
-
----
-
-## VI. Quick Reference
-- **Actions:**
-  - Create HDTA documents: Define modules, implementation plans, and tasks/subtasks.
-  - Prioritize tasks: Assess dependencies and goals.
-  - *Manually* link documents: Maintain the HDTA hierarchy.
-- **Files:**
-  - `system_manifest.md`: Guides objectives.
-  - `activeContext.md`: Tracks state and priorities.
-  - `module_relationship_tracker.md`: Lists dependencies.
-  - Domain Module documents: Describe functional areas.
-  - Task Instruction documents: Outline specific tasks.
-- **MUP Additions:** Update HDTA documents, `system_manifest.md`, `activeContext.md`, and `.clinerules`.
->>>>>>> 657a8955
+1.  Generate business ideas.
+2.  Evaluate ideas using structured criteria.
+3.  Develop business models for selected ideas.
+4.  Perform strategic analyses (SWOT, Market Research).
+5.  Prioritize implementation tasks.
+6.  Create task instructions (in `strategy_tasks/` or using HDTA).
+7.  Follow MUP after each major action.