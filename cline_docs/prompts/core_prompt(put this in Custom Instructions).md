--- conflicted
+++ resolved
@@ -1,6 +1,6 @@
-# Welcome to the Business Recursive Chain-of-Thought Framework (BRCT)
-
-This outlines the fundamental principles, required files, workflow structure, and essential procedures that govern BRCT, the overarching framework within which all phases of operation function. BRCT is an adaptation of the Cline Recursive Chain-of-Thought System (CRCT) specifically designed for business innovation processes. Specific instructions and detailed procedures are provided in phase-specific plugin files in `cline_docs/prompts`.
+# Welcome to the Business Recursive Chain-of-Thought Framework (BRCT) v1.1 (based on CRCT v7.2)
+
+This outlines the fundamental principles, required files, workflow structure, and essential procedures that govern BRCT, the overarching framework within which all phases of operation function. BRCT is an adaptation of the Cline Recursive Chain-of-Thought System (CRCT) v7.2 specifically designed for business innovation processes. Specific instructions and detailed procedures are provided in phase-specific plugin files in `cline_docs/prompts`.
 
 **Important Clarification:** The BRCT system operates in distinct *phases* (Set-up/Maintenance, Strategy, Execution), controlled **exclusively** by the `current_phase` setting in `.clinerules`. "Plan Mode" is independent of this system's *phases*. Plugin loading is *always* dictated by `current_phase`.
 
@@ -10,66 +10,53 @@
 
 **At initialization the LLM MUST perform the following steps, IN THIS ORDER:**
 
-1. **Read `.clinerules`**
-2. **Load Plugin** for `current_phase` from `cline_docs/prompts/`.
-**YOU MUST LOAD THE PLUGIN INSTRUCTIONS. DO NOT PROCEED WITHOUT DOING SO.**
-3. **Read Core Files**: Read files in `cline_docs`
-**FAILURE TO COMPLETE THESE INITIALIZATION STEPS WILL RESULT IN ERRORS AND INVALID SYSTEM BEHAVIOR.**
-4. Be sure to activate the virtual environment (or create, if one does not exist) before attempting to execute commands.
+1.  **Read `.clinerules`**
+2.  **Load Plugin** for `current_phase` from `cline_docs/prompts/`.
+    **YOU MUST LOAD THE PLUGIN INSTRUCTIONS. DO NOT PROCEED WITHOUT DOING SO.**
+3.  **Read Core Files**: Read files in `cline_docs` (e.g., `activeContext.md`, `changelog.md`, `userProfile.md`, `projectbrief.md`).
+    **FAILURE TO COMPLETE THESE INITIALIZATION STEPS WILL RESULT IN ERRORS AND INVALID SYSTEM BEHAVIOR.**
+4.  Be sure to activate the virtual environment (or create, if one does not exist) before attempting to execute commands.
 
 ---
 
 ## I. Core Principles
 
-<<<<<<< HEAD
-- **Business-Focused Recursive Decomposition**: Recursively break business problems into small, manageable components, organized hierarchically via directories and files.
-- **Minimal Context Loading**: Load only essential information, expand via dependencies as needed.
-- **Persistent State**: Use the VS Code file system to store context, instructions, business concepts, and dependencies - keep up-to-date at all times.
-- **Business-Specific Dependency Tracking**: Maintain comprehensive dependency records in `business_dependency_tracker.md` and mini-trackers, with specialized business dependency types.
-=======
-- **Recursive Decomposition**: Recursively break tasks into small, manageable subtasks, organized hierarchically via directories and files.
-- **Minimal Context Loading**: Load only essential information, expanding via dependencies as needed, leveraging the HDTA documents for project structure and direction.
-- **Persistent State**: Use the VS Code file system to store context, instructions, outputs, and dependencies - keep up-to-date at all times.
-- **Explicit Dependency Tracking**: Maintain comprehensive dependency records in `module_relationship_tracker.md`, `doc_tracker.md`, and mini-trackers.
->>>>>>> 657a8955
-- **Phase-First Sequential Workflow**: Operate in sequence: Set-up/Maintenance, Strategy, Execution. Begin by reading `.clinerules` to determine the current phase and load the relevant plugin instructions. Complete Set-up/Maintenance before proceeding.
-- **Business Chain-of-Thought Reasoning**: Generate clear reasoning, strategy, and reflection for each step of the business innovation process.
-- **Mandatory Validation**: Always validate planned actions against the current file system state before changes.
-- **Proactive Code Root Identification**: The system must intelligently identify and differentiate project code directories from other directories (documentation, third-party libraries, etc.). This is done during **Set-up/Maintenance**. Identified code root directories are stored in `.clinerules`.
-- **Hierarchical Documentation:** Utilize the Hierarchical Design Token Architecture (HDTA) for project planning, organizing information into System Manifest, Domain Modules, Implementation Plans, and Task Instructions.
+-   **Business-Focused Recursive Decomposition**: Recursively break business problems into small, manageable components, organized hierarchically via directories and files/templates.
+-   **Minimal Context Loading**: Load only essential information, expanding via dependencies as needed, leveraging HDTA documents (like `system_manifest.md`) for project structure and direction.
+-   **Persistent State**: Use the VS Code file system to store context, instructions, business concepts, evaluations, and dependencies - keep up-to-date at all times via MUP.
+-   **Business-Specific Dependency Tracking**: Maintain comprehensive dependency records primarily in `src/business_dependency_tracker.md`, potentially supplemented by mini-trackers if adapted. Utilize specialized business dependency types. (Leverages concepts from CRCT's modular system).
+-   **Phase-First Sequential Workflow**: Operate in sequence: Set-up/Maintenance, Strategy, Execution. Begin by reading `.clinerules` to determine the current phase and load the relevant plugin instructions. Complete Set-up/Maintenance before proceeding.
+-   **Business Chain-of-Thought Reasoning**: Generate clear reasoning, strategy, and reflection for each step of the business innovation process.
+-   **Mandatory Validation**: Always validate planned actions against the current file system state before changes.
+-   **Proactive Code Root Identification**: The system must intelligently identify and differentiate project code/template directories (like `src/business_templates`) from other directories. This is done during **Set-up/Maintenance**. Identified code root directories are stored in `.clinerules`.
+-   **Hierarchical Documentation:** Utilize the Hierarchical Design Token Architecture (HDTA) for project planning, organizing information into System Manifest, Domain Modules, Implementation Plans, and Task Instructions where applicable to the business context.
 
 ---
 
 ## II. Core Required Files
 
-These files form the project foundation. *Must be loaded at initialization.* If a file is missing, handle its creation as follows:
-
-| File                  | Purpose                                                    | Location       | Creation Method if Missing                                                                                                                    |
-|-----------------------|------------------------------------------------------------|----------------|-----------------------------------------------------------------------------------------------------------------------------------------------|
-| `.clinerules`         | Tracks phase, last action, project intelligence, and code root directories | Project root   | Create manually with minimal content (see example below)                                                                                      |
-| `system_manifest.md`  | Top-level project overview (HDTA)                          | `{memory_dir}/`| Create using the template from `cline_docs/templates/system_manifest_template.md`                                                           |
-| `activeContext.md`    | Tracks current state, decisions, priorities                | `{memory_dir}/`| Create manually with placeholder (e.g., `# Active Context`)                                                                                   |
-<<<<<<< HEAD
-| `business_dependency_tracker.md`| Records business factor dependencies             | `src/`         | Create manually with initial business factor categories                                                                                          |
-| `changelog.md`        | Logs significant project changes                           | `{memory_dir}/`| Create manually with placeholder (e.g., `# Changelog`)                                                                                        |
-| `progress.md`         | Tracks implementation progress                             | `{memory_dir}/`| Create manually with placeholder including implementation phases                                                                               |
+These files form the project foundation. *Must be loaded at initialization.* If a file is missing, handle its creation as specified:
+
+| File                             | Purpose                                                    | Location       | Creation Method if Missing                                                                                                                    |
+|----------------------------------|------------------------------------------------------------|----------------|-----------------------------------------------------------------------------------------------------------------------------------------------|
+| `.clinerules`                    | Tracks phase, last action, project intelligence, code roots | Project root   | Create manually with minimal content (see example below)                                                                                      |
+| `system_manifest.md`             | Top-level project overview (HDTA)                          | `{memory_dir}/`| Create using template if available, otherwise manually with placeholder.                                                                        |
+| `activeContext.md`               | Tracks current state, decisions, priorities                | `{memory_dir}/`| Create manually with placeholder (e.g., `# Active Context`)                                                                                   |
+| `src/business_dependency_tracker.md`| Records business factor dependencies                     | `src/`         | Create manually with initial business factor categories/structure. **Do not modify manually if using dependency script.**                       |
+| `changelog.md`                   | Logs significant project changes                           | `{memory_dir}/`| Create manually with placeholder (e.g., `# Changelog`)                                                                                        |
+| `userProfile.md`                 | User profile and preferences                               | `{memory_dir}/`| Create manually with placeholder.                                                                                                             |
+| `projectbrief.md`                | Mission and objectives                                     | `{memory_dir}/`| Create manually with placeholder.                                                                                                             |
+| `progress.md`                    | Tracks implementation progress                             | `{memory_dir}/`| Create manually with placeholder including implementation phases.                                                                               |
+| `module_relationship_tracker.md` | Records module-level dependencies (If using CRCT script)   | `{memory_dir}/`| Use `python -m cline_utils.dependency_system.dependency_processor analyze-project`                                                            |
+| `doc_tracker.md`                 | Records documentation dependencies (If using CRCT script)  | `{doc_dir}/`   | Use `python -m cline_utils.dependency_system.dependency_processor analyze-project`                                                            |
+
 
 *Notes*:
-- `{memory_dir}` (e.g., `cline_docs/`) is for operational memory; a "business factor" is a key component or element that influences business innovation.
-- For business templates, use the files in `src/business_templates/` as starting points for documenting the business innovation process.
-- For other files, create manually with minimal content if needed (e.g., a title or basic structure).
-- Replace `src` with actual paths from `[CODE_ROOT_DIRECTORIES]` in `.clinerules`.
-=======
-| `module_relationship_tracker.md`| Records module-level dependencies                         | `{memory_dir}/`| Use `python -m cline_utils.dependency_system.dependency_processor analyze-project` |
-| `changelog.md`        | Logs significant codebase changes                          | `{memory_dir}/`| Create manually with placeholder (e.g., `# Changelog`)                                                                                        |
-| `doc_tracker.md`      | Records documentation dependencies                         | `{doc_dir}/`   | Use `python -m cline_utils.dependency_system.dependency_processor analyze-project` |
-
-*Notes*:
-- `{memory_dir}` (e.g., `cline_docs/`) is for operational memory; `{doc_dir}` (e.g., `docs/`) is for project documentation. A "module" is a top-level directory within the project code root(s).
-- **For tracker files (`module_relationship_tracker.md`, `doc_tracker.md`, mini-trackers), do *not* create or modify manually. Always use the `dependency_processor.py` script as specified to ensure correct format and data consistency.**
-- For other files, create manually with minimal content if needed (e.g., a title or basic structure).
-- Replace `src tests` and `docs` with actual paths from `[CODE_ROOT_DIRECTORIES]` in `.clinerules` or your documentation directory, respectively.
->>>>>>> 657a8955
+-   `{memory_dir}` is `cline_docs/`; `{doc_dir}` is `docs/`. A "business factor" is a key component influencing innovation.
+-   **For tracker files (`business_dependency_tracker.md`, `module_relationship_tracker.md`, `doc_tracker.md`, mini-trackers): If using the `dependency_processor.py` script from CRCT, do *not* create or modify manually. Always use the script.** If managing `business_dependency_tracker.md` manually for BRCT's specific types, ensure consistency.
+-   For business templates, use files in `src/business_templates/`.
+-   For other files, create manually with minimal content if needed.
+-   Replace `src` and `docs` with actual paths from `[CODE_ROOT_DIRECTORIES]` and `[DOC_DIRECTORIES]` in `.clinerules`.
 
 **`.clinerules` File Format (Example):**
 
@@ -87,11 +74,15 @@
 - docs
 
 [LEARNING_JOURNAL]
-<<<<<<< HEAD
-=======
 - Regularly updating {memory_dir} and any instruction files help me to remember what I have done and what still needs to be done so I don't lose track.
-- 
->>>>>>> 657a8955
+- Ensure functions handle potential `None` inputs gracefully to prevent TypeErrors.
+- Verify function call arguments match definitions precisely after refactoring.
+- `analyze-project` implicitly handles key regeneration and tracker updates.
+- Large context windows can cause `write_to_file` to truncate; prefer `apply_diff` for targeted changes.
+- Verify data structures passed between functions (e.g., list vs. dict vs. float) when debugging TypeErrors.
+- Check file writing logic carefully (overwrite vs. append vs. reconstruction in buffer) when investigating duplication bugs in tracker files. Ensure write mode ('w') fully overwrites.
+- Carefully respect the ground truth definitions for dependency characters when adding/changing dependencies.
+- When using `apply_diff`, the SEARCH block must match the current file content exactly, without any +/- markers from previous diff attempts. Use `read_file` to confirm content if unsure.
 ```
 
 ---
@@ -102,22 +93,18 @@
 
 Proceed through the recursive loop, starting with the phase indicated by `.clinerules`.
 
-1. **Phase: Set-up/Maintenance or Resume Current Phase** (See Set-up/Maintenance Plugin for detailed procedures)
-   - **1.3 Identify Code Root Directories (if not already identified):** If the `[CODE_ROOT_DIRECTORIES]` section in `.clinerules` is empty or does not exist, follow the procedure outlined in Section XI to identify and store code root directories. *This is a critical part of initial Set-up/Maintenance.*
-2. Task Initiation
-3. Strategy Phase (See Strategy Plugin)
-4. Action & Documentation Phase (See Execution Plugin)
-5. Recursive Task Decomposition
-6. Task Closure & Consolidation
+1.  **Phase: Set-up/Maintenance or Resume Current Phase** (See Set-up/Maintenance Plugin for detailed procedures)
+    -   **1.3 Identify Code Root Directories (if not already identified):** If the `[CODE_ROOT_DIRECTORIES]` section in `.clinerules` is empty or does not exist, follow the procedure outlined in Section X to identify and store code root directories. *This is a critical part of initial Set-up/Maintenance.*
+2.  Task Initiation
+3.  Strategy Phase (See Strategy Plugin)
+4.  Action & Documentation Phase (See Execution Plugin)
+5.  Recursive Task Decomposition
+6.  Task Closure & Consolidation
 
 ### Phase Transition Checklist
 Before switching phases:
-<<<<<<< HEAD
-- **Set-up/Maintenance → Strategy**: Confirm `business_dependency_tracker.md` is populated with initial business factor categories, and that `[CODE_ROOT_DIRECTORIES]` is populated in `.clinerules`.
-=======
-- **Set-up/Maintenance → Strategy**: Confirm `doc_tracker.md` and `module_relationship_tracker.md` have no 'p' placeholders, and that `[CODE_ROOT_DIRECTORIES]` is populated in `.clinerules`.
->>>>>>> 657a8955
-- **Strategy → Execution**: Verify instruction files contain complete "Steps" and "Dependencies" sections.
+-   **Set-up/Maintenance → Strategy**: Confirm `business_dependency_tracker.md` (and other trackers if used) have no 'p' placeholders, and that `[CODE_ROOT_DIRECTORIES]` is populated in `.clinerules`.
+-   **Strategy → Execution**: Verify instruction files contain complete "Steps" and "Dependencies" sections.
 
 Refer to the workflow diagram below and plugin instructions for details.
 
@@ -169,17 +156,10 @@
     N --> B
     subgraph Dependency_Management [Dependency Management]
         D1[Start: Task Initiation]
-<<<<<<< HEAD
-        D2[Check business_dependency_tracker.md]
+        D2[Check business_dependency_tracker.md & others]
         D3{Dependencies Met?}
         D4[Execute Task]
-        D5[Update business_dependency_tracker.md]
-=======
-        D2[Check module_relationship_tracker.md]
-        D3{Dependencies Met?}
-        D4[Execute Task]
-        D5[Update module_relationship_tracker.md]
->>>>>>> 657a8955
+        D5[Update Trackers (MUP)]
         D7[Load Required Context]
         D8[Complete Prerequisite Tasks]
         D1 --> D2
@@ -200,231 +180,168 @@
 
 ## V. Business Dependency Tracking (Overview)
 
-<<<<<<< HEAD
-The `business_dependency_tracker.md` maintains relationships between business factors. Unlike code dependencies, business dependencies represent how different business elements influence each other.
-
-**Business Dependency Types:**
-- `M`: Market dependency (relationship with market conditions or customer factors)
-- `O`: Organizational dependency (relationship with internal capabilities or resources)
-- `T`: Technological dependency (relationship with technological capabilities or trends)
-- `F`: Financial dependency (relationship with funding, investment, or financial metrics)
-- `R`: Regulatory dependency (relationship with legal or regulatory factors)
-- `C`: Competitive dependency (relationship with competitor actions or positioning)
-- `S`: Strategic dependency (relationship with strategic decisions or direction)
-=======
-`module_relationship_tracker.md`, `doc_tracker.md`, and mini-trackers are critical. Detailed steps are in the Set-up/Maintenance Plugin (`cline_docs/prompts/setup_maintenance_plugin.md`). **All tracker management MUST be done using the `dependency_processor.py` script.**
-
-**Tracker Overview Table:**
-
-| Tracker                | Scope                                      | Granularity           | Location                                  | Priority (Set-up/Maintenance) |
-|-----------------------|--------------------------------------------|-----------------------|-------------------------------------------|------------------------------|
-| `doc_tracker.md`      | `{doc_dir}/` file dependencies            | Doc-to-doc            | `{memory_dir}/`                              | Highest                      |
-| `module_relationship_tracker.md`| Module-level dependencies                | Module-to-module      | `{memory_dir}/`                           | High                         |
-| Mini-Trackers         | Within-module file/function/doc dependencies | File/function/doc-level | `{module_name}_module.md` | Low                     |
->>>>>>> 657a8955
-
-**Relationship Characters:**
-- `<`: Row depends on column.
-- `>`: Column depends on row.
-- `x`: Mutual dependency.
-<<<<<<< HEAD
-- `o`: No dependency (diagonal only).
-- `n`: Verified no dependency.
-- `p`: Placeholder (unverified).
-=======
-- `d`: Documentation dependency.
-- `o`: Self dependency (diagonal only).
-- `n`: Verified no dependency.
-- `p`: Placeholder (unverified).
-- `s`: Semantic dependency
->>>>>>> 657a8955
+The `src/business_dependency_tracker.md` maintains relationships between business factors. Unlike code dependencies, business dependencies represent how different business elements influence each other. If using the CRCT dependency script, this might be supplemented or replaced by its generated trackers.
+
+**Business Dependency Types (for manual tracking or integration):**
+-   `M`: Market dependency (relationship with market conditions or customer factors)
+-   `O`: Organizational dependency (relationship with internal capabilities or resources)
+-   `T`: Technological dependency (relationship with technological capabilities or trends)
+-   `F`: Financial dependency (relationship with funding, investment, or financial metrics)
+-   `R`: Regulatory dependency (relationship with legal or regulatory factors)
+-   `C`: Competitive dependency (relationship with competitor actions or positioning)
+-   `S`: Strategic dependency (relationship with strategic decisions or direction)
+
+**Relationship Characters (Common):**
+-   `<`: Row depends on column.
+-   `>`: Column depends on row.
+-   `x`: Mutual dependency.
+-   `d`: Documentation dependency.
+-   `o`: Self dependency (diagonal only).
+-   `n`: Verified no dependency.
+-   `p`: Placeholder (unverified).
+-   `s`: Semantic dependency (weak)
+-   `S`: Semantic dependency (strong)
 
 ---
 
 ## VI. Mandatory Update Protocol (MUP) - Core File Updates
 
 The MUP must be followed immediately after any state-changing action:
-1. **Update `activeContext.md`**: Summarize action, impact, and new state.
-2. **Update `changelog.md`**: Log significant changes with date, description, reason, and affected files.
-3. **Update `.clinerules`**: Update `[LAST_ACTION_STATE]` with `last_action`, `current_phase`, `next_action`, `next_phase`.
-4. **Validation**: Ensure consistency across updates and perform plugin-specific MUP steps.
-5. **Update relevant HDTA files**: (system_manifest, {module_name}_module, Implementation Plans, or Task Instruction) as needed to reflect changes.
----
-
-<<<<<<< HEAD
+1.  **Update `activeContext.md`**: Summarize action, impact, and new state.
+2.  **Update `changelog.md`**: Log significant changes with date, description, reason, and affected files.
+3.  **Update `.clinerules`**: Update `[LAST_ACTION_STATE]` with `last_action`, `current_phase`, `next_action`, `next_phase`. Update `[LEARNING_JOURNAL]` if applicable.
+4.  **Validation**: Ensure consistency across updates and perform plugin-specific MUP steps.
+5.  **Update relevant HDTA files**: (system_manifest, {module_name}_module, Implementation Plans, or Task Instruction) as needed to reflect changes.
+6.  **Update Dependency Trackers**: If using the script, run `analyze-project`. If tracking manually, update `business_dependency_tracker.md`.
+
+---
+
 ## VII. Instruction File Format
 
 Instruction files for business innovation tasks should follow this structure:
-=======
-## VII. Command Execution Guidelines
->>>>>>> 657a8955
-
-1. **Pre-Action Verification**: Verify file system state before changes.
-2. **Incremental Execution**: Execute step-by-step, documenting results.
-3. **Error Handling**: Document and resolve command failures.
-4. **Dependency Tracking**: Update trackers as needed (see Set-up/Maintenance Plugin).
-5. **MUP**: Follow Core and plugin-specific MUP steps post-action.
-
----
-
-<<<<<<< HEAD
+
+```
+# {Task Name} Instructions
+
+## Objective
+{Clear, concise statement of purpose and goals}
+
+## Context
+{Background, constraints, context}
+
 ## Dependencies
 {List of business factors or other tasks}
-=======
-## VIII. Dependency Processor Command Overview
->>>>>>> 657a8955
-
-Located in `cline_utils/`. **All commands are executed via `python -m cline_utils.dependency_system.dependency_processor <command> [args...]`.** Most commands return a status message upon completion.
-
-**Core Commands for CRCT Workflow:**
-
-<<<<<<< HEAD
+
+## Steps
+1. {Step 1}
+2. {Step 2}
+...
+
+## Expected Output
+{Description of deliverables}
+
 ## Notes
 {Additional considerations}
 ```
-=======
-1.  **`analyze-project [<project_root>] [--output <json_path>] [--force-embeddings] [--force-analysis]`**:
-    *   **Purpose**: The primary command for maintaining trackers. Analyzes the project (default: current directory), updates/generates keys, creates/updates tracker files (`module_relationship_tracker.md`, `doc_tracker.md`, mini-trackers), generates embeddings, and suggests dependencies. Run this during Set-up/Maintenance and after significant code changes.
-    *   **Example**: `python -m cline_utils.dependency_system.dependency_processor analyze-project`
-    *   **Flags**: `--force-analysis` bypasses caches; `--force-embeddings` forces embedding recalculation.
-
-2.  **`show-dependencies --key <key>`**:
-    *   **Purpose**: Displays all known outgoing and incoming dependencies (with paths) for a specific `<key>` by searching across *all* tracker files (main, doc, mini). Essential for understanding context before modifying a file.
-    *   **Example**: `python -m cline_utils.dependency_system.dependency_processor show-dependencies --key 3Ba2`
->>>>>>> 657a8955
-
-3.  **`add-dependency --tracker <tracker_file> --source-key <key> --target-key <key> [--dep-type <char>]`**:
-    *   **Purpose**: Manually sets a specific dependency relationship character ('<', '>', 'x', 'd', 's', 'S', 'n', 'p') between two keys in the specified `<tracker_file>`. Use this to correct suggestions from `analyze-project` or to explicitly mark verified relationships (including 'n' for no dependency).
-    *   **Example (Set dependency)**: `python -m cline_utils.dependency_system.dependency_processor add-dependency --tracker cline_docs/module_relationship_tracker.md --source-key 2Aa --target-key 1Bd --dep-type ">"`
-    *   **Example (Set NO dependency)**: `python -m cline_utils.dependency_system.dependency_processor add-dependency --tracker cline_docs/module_relationship_tracker.md --source-key 2Aa --target-key 1Bd --dep-type "n"`
-
-4.  **`remove-file <tracker_file> <file>`**:
-    *   **Purpose**: Removes a file's key, row, and column entirely from the specified `<tracker_file>`. Use when deleting or refactoring files out of existence.
-    *   **Example**: `python -m cline_utils.dependency_system.dependency_processor remove-file cline_docs/module_relationship_tracker.md src/utils/old_util.py`
-
-<<<<<<< HEAD
-1. **Pre-Action Verification**: Verify file system state before changes.
-2. **Incremental Execution**: Execute step-by-step, documenting results.
-3. **Error Handling**: Document and resolve command failures.
-4. **Business Dependency Tracking**: Update business factor relationships as needed.
-5. **MUP**: Follow Core and plugin-specific MUP steps post-action.
-=======
-**Utility Commands:**
->>>>>>> 657a8955
-
-6.  **`merge-trackers <primary_tracker> <secondary_tracker> [--output <output_path>]`**: Merges two tracker files.
-7.  **`export-tracker <tracker_file> [--format <json|csv|dot>] [--output <output_path>]`**: Exports tracker data.
-8.  **`clear-caches`**: Clears internal caches used by the dependency system (useful for debugging).
-9.  **`update-config <key_path> <value>`**: Updates a setting in `.clinerules.config.json`. (e.g., `paths.doc_dir`, `thresholds.code_similarity`).
-
-<<<<<<< HEAD
+
+---
+
+## VIII. Command Execution Guidelines
+
+1.  **Pre-Action Verification**: Verify file system state before changes.
+2.  **Incremental Execution**: Execute step-by-step, documenting results.
+3.  **Error Handling**: Document and resolve command failures.
+4.  **Business Dependency Tracking**: Update business factor relationships as needed (manually or via script).
+5.  **MUP**: Follow Core and plugin-specific MUP steps post-action.
+
+---
+
 ## IX. Business Innovation Templates
 
 The BRCT framework includes specialized templates in `src/business_templates/` for various aspects of the business innovation process:
 
-1. **Idea Generation Template**: Structured approach to generating business ideas with recursive decomposition
-2. **Idea Evaluation Template**: Framework for evaluating ideas based on feasibility, viability, and desirability criteria
-3. **Business Model Canvas**: Enhanced canvas with recursive analysis and dependency tracking
-4. **SWOT Analysis Template**: Comprehensive SWOT analysis with component-level breakdown
-5. **Market Research Template**: Structured approach to market analysis with recursive decomposition
+1.  **Idea Generation Template**: Structured approach to generating business ideas with recursive decomposition
+2.  **Idea Evaluation Template**: Framework for evaluating ideas based on feasibility, viability, and desirability criteria
+3.  **Business Model Canvas**: Enhanced canvas with recursive analysis and dependency tracking
+4.  **SWOT Analysis Template**: Comprehensive SWOT analysis with component-level breakdown
+5.  **Market Research Template**: Structured approach to market analysis with recursive decomposition
 
 Use these templates as starting points for documenting the business innovation process. Each template incorporates chain-of-thought documentation sections to ensure transparency in reasoning and decision-making.
-=======
-*(Note: Commands like `compress`, `decompress`, `get_char`, `set_char`, `analyze-file` exist but are generally not needed for direct LLM interaction within the standard CRCT workflow.)*
->>>>>>> 657a8955
-
----
-
-## IX. Plugin Usage Guidance
+
+---
+
+## X. Plugin Usage Guidance
 
 **Always check `.clinerules` for `current_phase`.**
-<<<<<<< HEAD
-- **Set-up/Maintenance**: Initial setup, defining business factors, periodic maintenance (`cline_docs/prompts/setup_maintenance_plugin.md`).
-- **Strategy**: Task decomposition, business idea generation, evaluation, instruction file creation, prioritization (`cline_docs/prompts/strategy_plugin.md`). Use `strategy_tasks` directory to store detailed plans and strategic approaches.
-- **Execution**: Task execution, business model implementation, document creation (`cline_docs/prompts/execution_plugin.md`).
-=======
-- **Set-up/Maintenance**: Initial setup, adding modules/docs, periodic maintenance (`cline_docs/prompts/setup_maintenance_plugin.md`).
-- **Strategy**: Task decomposition, instruction file creation, prioritization (`cline_docs/prompts/strategy_plugin.md`).
-- **Execution**: Task execution, code/file modifications (`cline_docs/prompts/execution_plugin.md`).
->>>>>>> 657a8955
-
----
-
-## X. Identifying Code Root Directories
+-   **Set-up/Maintenance**: Initial setup, defining business factors, identifying code roots, periodic maintenance, running `analyze-project` if using script (`cline_docs/prompts/setup_maintenance_plugin.md`).
+-   **Strategy**: Task decomposition, business idea generation, evaluation, instruction file creation, prioritization (`cline_docs/prompts/strategy_plugin.md`). Use `strategy_tasks` directory to store detailed plans and strategic approaches.
+-   **Execution**: Task execution, business model implementation, document creation, code/template modification (`cline_docs/prompts/execution_plugin.md`).
+
+---
+
+## XI. Identifying Code Root Directories
 
 This process is part of the Set-up/Maintenance phase and is performed if the `[CODE_ROOT_DIRECTORIES]` section in `.clinerules` is empty or missing.
 
-**Goal:** Identify top-level directories for project's source code, *excluding* documentation, third-party libraries, virtual environments, build directories, and configuration directories.
+**Goal:** Identify top-level directories for project's core business templates/code, *excluding* documentation, framework utilities (`cline_utils`), third-party libraries, virtual environments, build directories, and configuration directories.
 
 **Heuristics and Steps:**
-1. **Initial Scan:** Read the contents of the project root directory (where `.clinerules` is located).
-2. **Candidate Identification:** Identify potential code root directories based on the following. Note that it is better to include a directory that is not a code root than to exclude one.
-   - **Common Names:** Look for directories with names commonly used for source code, such as `src`, `lib`, `app`, `packages`, or the project name itself.
-   - **Presence of Code Files:** Prioritize directories that *directly* contain Python files (`.py`) or other code files relevant to the project (e.g., `.js`, `.ts`, `.java`, `.cpp`, etc.).
-   - **Absence of Non-Code Indicators:** *Exclude* directories that are clearly *not* for project code, such as:
-     - `.git`, `.svn`, `.hg` (version control)
-     - `docs`, `documentation` (documentation)
-     - `venv`, `env`, `.venv` (virtual environments)
-     - `node_modules`, `bower_components` (third-party JavaScript libraries)
-     - `__pycache__` (Python bytecode)
-     - `build`, `dist`, `target` (build output)
-     - `.vscode`, `.idea` (IDE configuration)
-     - Directories containing primarily configuration files (`.ini`, `.yaml`, `.toml`, `.json`) *unless* those files are clearly part of your project's core logic.
-   - **Structure**: If you see a nested structure, with files in folders inside the src folder, such as `src/module1/file1.py`, include `src` and not `src/module1`.
-3. **Chain-of-Thought Reasoning:** For each potential directory, generate a chain of thought explaining *why* it is being considered (or rejected).
-4. **Update `.clinerules` with `[CODE_ROOT_DIRECTORIES]`.** Make sure `next_action` is specified, e.g., "Generate Keys", or another setup step if incomplete.
-5. **MUP**: Follow the Mandatory Update Protocol.
+1.  **Initial Scan:** Read the contents of the project root directory.
+2.  **Candidate Identification:** Identify potential code root directories. Better to include a directory that is not a code root than to exclude one.
+    -   **Common Names:** Look for `src`, `lib`, `app`, `packages`, or the project name.
+    -   **Presence of Core Files:** Prioritize directories containing core business templates or project-specific code.
+    -   **Absence of Non-Code Indicators:** *Exclude* `.git`, `docs`, `venv`, `node_modules`, `__pycache__`, `build`, `.vscode`, `cline_docs`, `cline_utils` (as it's framework utility).
+    -   **Structure**: If you see `src/module1/file1.py`, include `src`, not `src/module1`.
+3.  **Chain-of-Thought Reasoning:** For each potential directory, explain *why* it is being considered/rejected.
+4.  **Update `.clinerules` with `[CODE_ROOT_DIRECTORIES]` and `[DOC_DIRECTORIES]`.** Set `next_action`.
+5.  **MUP**: Follow the Mandatory Update Protocol.
 
 **Example Chain of Thought:**
-<<<<<<< HEAD
-"Scanning the project root, I see directories: `.vscode`, `docs`, `cline_docs`, `src`, `cline_utils`, `venv`. `.vscode` and `venv` are excluded as they are IDE config and a virtual environment, respectively. `docs` and `cline_docs` are excluded as they are documentation. `src` contains business templates directly, so it's a strong candidate. Therefore, I will add `src` to the `[CODE_ROOT_DIRECTORIES]` section of `.clinerules`."
-=======
-"Scanning the project root, I see directories: `.vscode`, `docs`, `cline_docs`, `src`, `cline_utils`, `venv`. `.vscode` and `venv` are excluded as they are IDE config and a virtual environment, respectively. `docs` and `cline_docs` are excluded as they are documentation. `src` contains Python files directly, so it's a strong candidate. `cline_utils` also contains `.py` files, but appears to be a parat of the CRCT system and not project-specific, so it’s excluded. Therefore, I will add `src` and not `cline_utils` to the `[CODE_ROOT_DIRECTORIES]` section of `.clinerules`."
-
----
-
-## XI. Hierarchical Design Token Architecture (HDTA)
-This system utilizes the HDTA for *system* level documentation that pertains to the *project*.  Information is organized into four tiers:
+"Scanning the project root, I see directories: `.vscode`, `docs`, `cline_docs`, `src`, `cline_utils`, `venv`. `.vscode` and `venv` are excluded (IDE config, venv). `docs` and `cline_docs` are excluded (documentation, operational memory). `cline_utils` is excluded (framework utility). `src` contains `business_templates` and `business_dependency_tracker.md`, making it the primary candidate for business-specific content. Therefore, I will add `src` to `[CODE_ROOT_DIRECTORIES]` and `docs` to `[DOC_DIRECTORIES]` in `.clinerules`."
+
+---
+
+## XII. Hierarchical Design Token Architecture (HDTA)
+This system utilizes the HDTA for *system* level documentation that pertains to the *project*. Information is organized into four tiers:
 
 1.  **System Manifest:** Top-level overview (stored in `system_manifest.md`). Created during Set-up/Maintenance.
 2.  **Domain Modules:** Describe major functional areas (`{module_name}_module.md`). Created during Set-up/Maintenance.
 3.  **Implementation Plans:** Details on specific implementations within a Module. (Files contained within modules) Created during Strategy.
 4.  **Task Instructions:** Procedural guidance for individual tasks (`{task_name}.md`). Created during Strategy.
 
-See the `cline_docs/templates/` directory for the specific Markdown format for each tier. Dependencies between these documents are managed *manually* by the LLM.
-
----
-
-## XII. Mandatory Periodic Documentation Updates
+See CRCT documentation or templates for specific formats if needed. Dependencies between these documents are managed *manually* by the LLM unless using `doc_tracker.md`.
+
+---
+
+## XIII. Mandatory Periodic Documentation Updates
 
 The LLM **MUST** perform a complete Mandatory Update Protocol (MUP) every 5 turns/interactions, regardless of task completion status. This periodic update requirement ensures:
 
-1. Regular documentation of progress
-2. Consistent state maintenance
-3. Clean-up of completed tasks
-4. Prevention of context drift
+1.  Regular documentation of progress
+2.  Consistent state maintenance
+3.  Clean-up of completed tasks
+4.  Prevention of context drift
 
 **Procedure for 5-Turn MUP:**
-1. Count interactions since last MUP
-2. On the 5th turn, pause current task execution
-3. Perform full MUP as specified in Section VI:
-   - Update `activeContext.md` with current progress
-   - Update `changelog.md` with significant changes made to project files
-   - Update `.clinerules` [LAST_ACTION_STATE] and [LEARNING_JOURNAL]
-   - Apply any plugin-specific MUP additions
-4. Clean up completed tasks:
-   - Mark completed steps in instruction files
-   - Update dependency trackers to reflect new relationships
-   - Archive or annotate completed task documentation
-5. Resume task execution only after MUP completion
+1.  Count interactions since last MUP
+2.  On the 5th turn, pause current task execution
+3.  Perform full MUP as specified in Section VI:
+    -   Update `activeContext.md` with current progress
+    -   Update `changelog.md` with significant changes made to project files
+    -   Update `.clinerules` [LAST_ACTION_STATE] and [LEARNING_JOURNAL]
+    -   Apply any plugin-specific MUP additions
+4.  Clean up completed tasks:
+    -   Mark completed steps in instruction files
+    -   Update dependency trackers to reflect new relationships
+    -   Archive or annotate completed task documentation
+5.  Resume task execution only after MUP completion
 
 **Failure to perform the 5-turn MUP will result in system state inconsistency and is strictly prohibited.**
->>>>>>> 657a8955
-
----
-
-## XIII. Conclusion
-
-The BRCT framework adapts the CRCT system for business innovation processes through recursive decomposition and persistent state. Adhere to this prompt and plugin instructions in `cline_docs/prompts/` for effective business innovation management.
+
+---
+
+## XIV. Conclusion
+
+The BRCT framework adapts the CRCT v7.2 system for business innovation processes through recursive decomposition and persistent state. Adhere to this prompt and plugin instructions in `cline_docs/prompts/` for effective business innovation management.
 
 **Adhere to the "Don't Repeat Yourself" (DRY) and Separation of Concerns principles.**