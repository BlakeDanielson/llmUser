--- conflicted
+++ resolved
@@ -1,4 +1,4 @@
-# **Business Recursive Chain-of-Thought Framework (BRCT) - Set-up/Maintenance Plugin**
+# **Business Recursive Chain-of-Thought Framework (BRCT) - Set-up/Maintenance Plugin v1.1**
 
 **This Plugin provides detailed instructions and procedures for the Set-up/Maintenance phase of the BRCT system. It should be used in conjunction with the Core System Prompt.**
 
@@ -7,550 +7,194 @@
 ## I. Entering and Exiting Set-up/Maintenance Phase
 
 **Entering Set-up/Maintenance Phase:**
-1. **Initial State**: Start here for new projects or if `.clinerules` shows `current_phase: "Set-up/Maintenance"`.
-2. **`.clinerules` Check**: Always read `.clinerules` first. If `[LAST_ACTION_STATE]` indicates "Set-up/Maintenance", proceed with these instructions.
-3. **New Project**: If `.clinerules` is missing/empty, assume this phase and initialize core files.
+1.  **Initial State**: Start here for new projects or if `.clinerules` shows `current_phase: "Set-up/Maintenance"`.
+2.  **`.clinerules` Check**: Always read `.clinerules` first. If `[LAST_ACTION_STATE]` indicates "Set-up/Maintenance", proceed with these instructions.
+3.  **New Project**: If `.clinerules` is missing/empty, assume this phase and initialize core files.
 
 **Exiting Set-up/Maintenance Phase:**
-1. **Completion Criteria:**
-   - All core files exist and are initialized.
-<<<<<<< HEAD
-   - `business_dependency_tracker.md` is populated with business factor categories.
-   - Business templates are available and accessible.
-=======
-   - `doc_tracker.md` is populated (no 'p' placeholders).
-   - `module_relationship_tracker.md` is populated (no 'p' placeholders).
-   - `system_manifest.md` is created.
-   - Templates in `cline_docs/templates/` are used to create the necessary files and instructions.   
-   - Mini-trackers are created/populated as needed.
->>>>>>> 657a8955
-2. **`.clinerules` Update (MUP):**
-   ```
-   last_action: "Completed Set-up/Maintenance Phase"
-   current_phase: "Set-up/Maintenance"
-   next_action: "Phase Complete - User Action Required"
-   next_phase: "Strategy"
-   ```
-3. **User Action**: After updating `.clinerules`, pause for user to trigger the next session (e.g., reset context in VS Code). See Core System Prompt, Section III for a phase transition checklist.
+1.  **Completion Criteria:**
+    -   All core files exist and are initialized (See Core Prompt Section II).
+    -   `[CODE_ROOT_DIRECTORIES]` and `[DOC_DIRECTORIES]` are populated in `.clinerules`.
+    -   **Dependency Trackers:**
+        -   *If using CRCT script:* `module_relationship_tracker.md` and `doc_tracker.md` exist and have no 'p' placeholders.
+        -   *If using manual BRCT tracking:* `src/business_dependency_tracker.md` is populated with initial categories and factors.
+        -   *If using both:* Both conditions above are met.
+    -   Business templates in `src/business_templates/` are verified.
+    -   `system_manifest.md` (if used) is created.
+2.  **`.clinerules` Update (MUP):**
+    ```
+    last_action: "Completed Set-up/Maintenance Phase"
+    current_phase: "Set-up/Maintenance"
+    next_action: "Phase Complete - User Action Required"
+    next_phase: "Strategy"
+    ```
+3.  **User Action**: After updating `.clinerules`, pause for user to trigger the next session (e.g., reset context in VS Code). See Core System Prompt, Section III for a phase transition checklist.
 
 ---
 
 ## II. Initializing Core Required Files
 
-**Action**: Ensure all core files exist, creating them if missing as specified.
+**Action**: Ensure all core files exist, creating them if missing as specified in the Core Prompt (Section II).
 
 **Procedure:**
-<<<<<<< HEAD
-1. **Check for Existence**: Check if each file (`.clinerules`, `projectbrief.md`, `productContext.md`, `activeContext.md`, `business_dependency_tracker.md`, `changelog.md`, `progress.md`) exists.
-2. **Create Missing Files:**
-   - For `.clinerules`: Use `write_to_file` to create with minimal content:
-     ```
-=======
-1.  **Check for Existence**: Check if each core file (`.clinerules`, `system_manifest.md`, `activeContext.md`, `module_relationship_tracker.md`, `changelog.md`, `doc_tracker.md`) exists.
+1.  **Check for Existence**: Verify each core file listed in the Core Prompt Section II exists.
 2.  **Create Missing Files:**
-    *   For `.clinerules`, `activeContext.md`, `changelog.md`: Use `write_to_file` to create manually with minimal content.
-    *   For `system_manifest.md`: Use `write_to_file` to create it, then populate it using the template from `cline_docs/templates/system_manifest_template.md`.
-    *   For tracker files (`module_relationship_tracker.md`, `doc_tracker.md`): Run `analyze-project`. This command will create or update the trackers based on project analysis.
-     ```
-     python -m cline_utils.dependency_system.dependency_processor analyze-project
-     ```
-    *(Mini-trackers in module directories are also created/updated by `analyze-project`)*
-
-   - **Important**: Do not manually create tracker files. **Always** use `analyze-project` for initial setup and subsequent updates to ensure proper structure, key generation, and data consistency.
-   - Example Initial `.clinerules`:
-     ```
->>>>>>> 657a8955
-     [LAST_ACTION_STATE]
-     last_action: "System Initialized"
-     current_phase: "Set-up/Maintenance"
-     next_action: "Initialize Core Files"
-     next_phase: "Set-up/Maintenance"
-<<<<<<< HEAD
-
-     [CODE_ROOT_DIRECTORIES]
-     - src
-
-     [LEARNING_JOURNAL]
-=======
->>>>>>> 657a8955
-     ```
-   - For `projectbrief.md`: Create with placeholder structure:
-     ```
-     # Project Brief: 
-
-     **Project Name:** 
-
-<<<<<<< HEAD
-     **Project Goal:** 
-
-     **Core Requirements:**
-
-     **Source of Truth:** This document serves as the source of truth for the project's scope, core requirements, and overall vision. All other documentation and development efforts should align with the principles and goals outlined here.
-     ```
-   - For `productContext.md`: Create with placeholder sections:
-     ```
-     # Product Context
-
-     ## Purpose
-
-     [Describe the purpose of the product/project]
-
-     ## User Needs
-
-     [Outline the needs of the users/stakeholders]
-
-     ## Key Features and Components
-
-     [List and describe the key features and components]
-
-     ## Success Metrics
-
-     [Define the metrics that will be used to measure success]
-     ```
-   - For `activeContext.md`: Create with functional structure:
-     ```
-     # Active Context
-
-     ## Current State
-
-     [Document the current state of the project]
-
-     ## Recent Decisions
-
-     [List recent decisions that have been made]
-
-     ## Immediate Priorities
-
-     [List the immediate priorities for the project]
-
-     ## Pending Issues
-
-     [Document any pending issues or challenges]
-
-     ## Dependencies
-
-     | Component | Depends On | Status |
-     |-----------|------------|--------|
-     | [Component 1] | [Dependency] | [Status] |
-     | [Component 2] | [Dependency] | [Status] |
-
-     ## Notes
-
-     [Include any additional notes or observations]
-     ```
-   - For `business_dependency_tracker.md`: Create with initial business factor categories:
-     ```
-     # Business Innovation Dependency Tracker
-
-     ## Overview
-     This tracker documents dependencies between various business innovation factors within the BRCT framework. Unlike code dependencies, business dependencies represent relationships between market factors, organizational capabilities, customer needs, and other business elements that influence innovation outcomes.
-
-     ## Dependency Types and Symbols
-
-     | Symbol | Type | Description |
-     |--------|------|-------------|
-     | `M` | Market | Dependency on market conditions or customer factors |
-     | `O` | Organizational | Dependency on internal capabilities or resources |
-     | `T` | Technological | Dependency on technological factors or capabilities |
-     | `F` | Financial | Dependency on funding, investment, or financial metrics |
-     | `R` | Regulatory | Dependency on legal or regulatory factors |
-     | `C` | Competitive | Dependency on competitor actions or positioning |
-     | `S` | Strategic | Dependency on strategic decisions or direction |
-     | `<` | Input | The row depends on the column as an input |
-     | `>` | Output | The column depends on the row as an input |
-     | `x` | Bidirectional | Mutual dependency between factors |
-     | `o` | Self | No dependency (diagonal only) |
-     | `n` | None | Verified no dependency |
-     | `p` | Placeholder | Unverified potential dependency |
-
-     ## Business Factor Categories
-
-     ### Market Factors
-     - Customer needs and preferences
-     - Market size and growth
-     - Market segments and targeting
-     - Market trends and opportunities
-
-     ### Organizational Factors
-     - Core competencies and capabilities
-     - Resource availability
-     - Organizational structure
-     - Culture and innovation readiness
-
-     ### Product/Service Factors
-     - Value proposition components
-     - Feature requirements
-     - Service delivery elements
-     - Quality metrics
-
-     ### Financial Factors
-     - Revenue models
-     - Cost structures
-     - Investment requirements
-     - Profitability metrics
-
-     ### Strategic Factors
-     - Strategic goals and objectives
-     - Competitive positioning
-     - Strategic partnerships
-     - Growth strategies
-
-     ## Key Definitions
-
-     ---KEY_DEFINITIONS_START---
-     Key Definitions:
-     1A: Market Factors
-     1B: Organizational Factors
-     1C: Product/Service Factors
-     1D: Financial Factors
-     1E: Strategic Factors
-     ---KEY_DEFINITIONS_END---
-
-     last_KEY_edit: 1E
-     last_GRID_edit: 
-
-     ---GRID_START---
-     X 1A 1B 1C 1D 1E
-     1A = op4
-     1B = po4
-     1C = pp3
-     1D = pp3
-     1E = pp3
-     ---GRID_END---
-     ```
-   - For `changelog.md`: Create with format structure:
-     ```
-     # Changelog
-
-     This document records significant changes to the project, including major updates, additions, and modifications to its structure and functionality.
-
-     ## Format
-     Each entry includes:
-     - **Date**: When the change was made
-     - **Type**: The nature of the change (Addition, Modification, Removal, Fix)
-     - **Component**: The part of the framework affected
-     - **Description**: Details about what was changed
-     - **Reason**: Why the change was made
-     - **Affected Files**: List of files modified
-
-     ## Changes
-
-     ### [YYYY-MM-DD]: [Change Title]
-
-     **Type**: [Addition/Modification/Removal/Fix]  
-     **Component**: [Affected Component]  
-     **Description**: [Description of the change]  
-     **Reason**: [Reason for making the change]  
-     **Affected Files**:
-     - [File 1]
-     - [File 2]
-     - [File 3]
-
-     ---
-
-     *Note: This changelog adheres to the principles of semantic versioning and transparent documentation. All significant changes should be recorded here to maintain a comprehensive history of the project's evolution.*
-     ```
-   - For `progress.md`: Create with implementation phase structure:
-     ```
-     # Project Implementation Progress
-
-     ## Overview
-     This document tracks the implementation progress of the project.
-
-     ## Implementation Tasks
-
-     ### Phase 1: [Phase Name]
-     | Task | Status | Completion Date | Notes |
-     |------|--------|----------------|-------|
-     | [Task 1] | | | |
-     | [Task 2] | | | |
-     | [Task 3] | | | |
-
-     ### Phase 2: [Phase Name]
-     | Task | Status | Completion Date | Notes |
-     |------|--------|----------------|-------|
-     | [Task 1] | | | |
-     | [Task 2] | | | |
-     | [Task 3] | | | |
-
-     ### Phase 3: [Phase Name]
-     | Task | Status | Completion Date | Notes |
-     |------|--------|----------------|-------|
-     | [Task 1] | | | |
-     | [Task 2] | | | |
-     | [Task 3] | | | |
-
-     ## Milestones
-     | Milestone | Target Date | Status | Notes |
-     |-----------|-------------|--------|-------|
-     | [Milestone 1] | | | |
-     | [Milestone 2] | | | |
-     | [Milestone 3] | | | |
-
-     ## Status Legend
-     - ✅ Complete: Task finished and verified
-     - ⏳ In Progress: Work actively ongoing
-     - 🔄 Planned: Task identified but not yet started
-     - ⚠️ Blocked: Unable to proceed due to dependencies or issues
-     ```
-3. **Check Business Templates**: Verify that the following templates exist in `src/business_templates/`:
-   - `idea_generation_template.md`
-   - `idea_evaluation_template.md`
-   - `business_model_canvas.md`
-   - `swot_analysis_template.md`
-   - `market_research_template.md`
-   - `README.md`
-4. **MUP**: Follow Core Prompt MUP after creating files.
-
----
-
-## III. Business Factor Definition and Categorization
-
-**Objective**: Define and categorize the key business factors that will be tracked in the business_dependency_tracker.md.
-
-**Procedure:**
-1. **Review Initial Categories**: Verify the business factor categories in `business_dependency_tracker.md`:
-   - Market Factors
-   - Organizational Factors
-   - Product/Service Factors
-   - Financial Factors
-   - Strategic Factors
-2. **Refine Categories as Needed**: Based on the specific business context of the project, add or modify categories to better match the project's needs.
-3. **Define Specific Factors**: For each category, define the specific factors that will be tracked. For example:
-   - Market Factors: Customer segments, market size, competitors, etc.
-   - Organizational Factors: Team structure, resource availability, etc.
-4. **Document in `business_dependency_tracker.md`**: Update the file with the refined categories and specific factors.
-5. **MUP**: Apply Core MUP after updating the file.
-
----
-
-## IV. Defining Business Dependencies
-=======
-## III. Analyzing and Verifying Tracker Dependencies
-
-**Objective**: Ensure trackers accurately reflect project dependencies, removing 'p' placeholders. **All tracker modifications MUST use `dependency_processor.py` commands.**
-
-**Procedure:**
-
-1.  **Run Project Analysis (Initial & Updates)**:
-    *   Use `analyze-project` to automatically generate keys, analyze files, suggest dependencies (based on imports and semantic similarity), and update all trackers (`module_relationship_tracker.md`, `doc_tracker.md`, and mini-trackers). This should populate the grid, potentially with 'p', 's', 'S', '<', '>', 'x', or 'd' characters.
+    *   **Manual Creation**: Use `write_to_file` for `.clinerules`, `activeContext.md`, `changelog.md`, `userProfile.md`, `projectbrief.md`, `progress.md`. Use the examples/structures provided in the Core Prompt Section II.
+    *   **Business Dependency Tracker (Manual BRCT Method)**: If *not* using the CRCT script for this, create `src/business_dependency_tracker.md` manually using the structure in Core Prompt Section II.
+    *   **System Manifest (Optional HDTA)**: If using HDTA, create `system_manifest.md` using `write_to_file`, potentially using a template if available.
+    *   **CRCT Trackers (Script Method)**: If using the `dependency_processor.py` script, **do not create `module_relationship_tracker.md` or `doc_tracker.md` manually.** Run `analyze-project` instead (see Section III).
+        ```bash
+        # Run this if using the CRCT dependency script
+        # python -m cline_utils.dependency_system.dependency_processor analyze-project
+        ```
+3.  **Check Business Templates**: Verify templates exist in `src/business_templates/`.
+4.  **MUP**: Follow Core Prompt MUP after creating/verifying files. Update `.clinerules` `last_action` and `next_action` accordingly (e.g., `next_action: "Identify Code Root Directories"` or `next_action: "Analyze Project Dependencies"`).
+
+---
+
+## III. Dependency Management: Setup and Verification
+
+**Objective**: Establish and verify dependency tracking, either using the CRCT script or the manual BRCT method.
+
+**Choose ONE primary method or decide how to combine them:**
+
+**Method A: Using CRCT `dependency_processor.py` Script (Recommended for mixed code/business projects)**
+
+1.  **Run Project Analysis**:
+    *   Execute `analyze-project`. This command creates/updates `module_relationship_tracker.md`, `doc_tracker.md`, mini-trackers, generates keys, and suggests dependencies ('p', 's', 'S', '<', '>', 'x', 'd').
     ```bash
     python -m cline_utils.dependency_system.dependency_processor analyze-project
     ```
-    *   *(Optional: Add `--force-analysis` or `--force-embeddings` if needed)*.
-    *   **Review logs (`debug.txt`, `suggestions.log`)** for analysis details and suggested changes.
-
-2.  **Review and Verify Placeholders ('p') and Suggestions ('s', 'S')**:
-    *   Read the tracker files (`module_relationship_tracker.md`, `doc_tracker.md`, mini-trackers).
-    *   For each relationship marked with 'p', 's', or 'S':
-        *   Use `show-dependencies --key <key>` to understand the context of related files.
-        *   Examine the source code or documentation of the related files (`read_file`).
-        *   Determine the correct dependency relationship (or confirm 'n' - no dependency). Record the verification of s/S for that key in .clinerules [LEARNING_JOURNAL]. Refer to **IV.1 Dependency Characters**.
+    *   Review logs (`debug.txt`, `suggestions.log`).
+
+2.  **Verify Placeholders ('p') and Suggestions ('s', 'S')**:
+    *   Read the generated tracker files.
+    *   For each 'p', 's', 'S':
+        *   Use `show-dependencies --key <key>` for context.
+        *   Read related files (`read_file`).
+        *   Determine the correct relationship ('<', '>', 'x', 'd', 'n'). Refer to Core Prompt Section V for characters.
 
 3.  **Correct/Confirm Dependencies**:
-    *   If a 'p', 's', or 'S' needs to be changed to a specific relationship ('<', '>', 'x', 'd', 'n'):
-        *   Use `add-dependency` to set the correct character.
-        ```bash
-        # Example: Set dependency between 2Aa and 3Aad in main tracker
-        python -m cline_utils.dependency_system.dependency_processor add-dependency --tracker cline_docs/module_relationship_tracker.md --source-key 2Aa --target-key 3Aad --dep-type ">"
-        
-        # Example: Set NO dependency ('n') between 2Aa and 3Aad
-        python -m cline_utils.dependency_system.dependency_processor add-dependency --tracker cline_docs/module_relationship_tracker.md --source-key 2Aa --target-key 3Aad --dep-type "n"
-        ```
-    *   If a suggested relationship ('<', '>', 'x', 'd') seems incorrect, use `add-dependency` to set the correct character (e.g., 'n' if there's no dependency, or '<' if the direction is wrong).
-
-4.  **Iterate and Complete**: Repeat steps 2 and 3 until no 'p' placeholders remain in the primary trackers (`module_relationship_tracker.md`, `doc_tracker.md`). Prioritize clearing these before moving to Strategy phase. Mini-tracker verification can continue iteratively.
-
-5.  **MUP**: Apply Core MUP and Section VII additions after each verification/correction session and upon completion of primary tracker verification.
-
----
-
-## IV. Dependency Tracker Management (Details)
-*(Dependency character definitions are in the Core System Prompt, Section V)*
-
-### IV.1 Hierarchical Key System
-- **Purpose**: Encodes hierarchy in trackers.
-- **Structure**: Tier (number), Directory (uppercase), Subdirectory (lowercase), File (number).
-- **Examples**: `1A` (top-level dir 'A'), `1A1` (first file in 'A'), `2Ba3` (third file in subdir 'a' of 'B').
-
-### IV.3 Grid Format and X-Axis Header
-- **X-Axis Header**: "X " followed by column keys.
-- **Dependency Rows**: Row key, " = ", compressed string (RLE, excluding 'o').
-
-### IV.4 Dependency Processor Commands
-
-*(Refer to the Core System Prompt, Section VIII, for a more comprehensive list and detailed description of common `dependency_processor.py` commands.)*
-
-
-
-**Key commands for configuration and setup in this phase include:**
-
--   **`update-config <key_path> <value>`**: Updates a configuration setting in `.clinerules.config.json`.
-    -   *Example*: `python -m cline_utils.dependency_system.dependency_processor update-config thresholds.code_similarity 0.8`
-    -   *Example*: `python -m cline_utils.dependency_system.dependency_processor update-config models.doc_model_name all-MiniLM-L6-v2`
-    -   This command can be used to adjust various settings, including embedding model names (`models.doc_model_name`, `models.code_model_name`), similarity thresholds (`thresholds.doc_similarity`, `thresholds.code_similarity`), and compute device (`compute.embedding_device`).
-
--   **`reset-config`**: Resets all configuration settings in `.clinerules.config.json` to their default values.
-    -   *Example*: `python -m cline_utils.dependency_system.dependency_processor reset-config`
-
-*Note: For a full list of commands, refer to the Core System Prompt. This plugin focuses on the commands most relevant for setup and maintenance.*
-
-*Key commands used in this phase include `analyze-project`, `show-dependencies`, `add-dependency`, `update-config`, `reset-config`, and `remove-dependency` as detailed in the procedures above.*
-
-### IV.5 Set-up/Maintenance Dependency Workflow
+    *   Use `add-dependency` to set the correct character for verified relationships or to mark 'n' for no dependency.
+    ```bash
+    # Example: Set dependency > between keys 2Aa and 3Aad in main tracker
+    # python -m cline_utils.dependency_system.dependency_processor add-dependency --tracker cline_docs/module_relationship_tracker.md --source-key 2Aa --target-key 3Aad --dep-type ">"
+    # Example: Set NO dependency 'n'
+    # python -m cline_utils.dependency_system.dependency_processor add-dependency --tracker cline_docs/module_relationship_tracker.md --source-key 2Aa --target-key 3Aad --dep-type "n"
+    ```
+
+4.  **Iterate**: Repeat verification until no 'p' placeholders remain in `module_relationship_tracker.md` and `doc_tracker.md`.
+
+5.  **Integrate Business Tracker (Optional)**: Decide if `src/business_dependency_tracker.md` is still needed. If so, manually update it based on insights or potentially map its factors to keys generated by the script.
+
+**Method B: Manual BRCT `business_dependency_tracker.md` Management (Suitable for pure business projects)**
+
+1.  **Define Business Factor Categories**:
+    *   Review/refine categories in `src/business_dependency_tracker.md` (Market, Organizational, Product/Service, Financial, Strategic, etc.).
+    *   Define specific factors under each category relevant to the project.
+    *   Update the "Key Definitions" section in the tracker.
+
+2.  **Define Business Dependencies**:
+    *   Analyze relationships between the defined factors.
+    *   Update the grid in `src/business_dependency_tracker.md`, replacing 'p' with appropriate business dependency types (M, O, T, F, R, C, S) and relationship characters (<, >, x).
+    *   Document reasoning for key dependencies.
+
+**MUP**: Apply Core MUP and Section VI additions after each major step (e.g., after running `analyze-project`, after a session of verifying placeholders, after defining factors).
+
+---
+
+## IV. Business Innovation Templates Review
+
+**Objective**: Ensure that business innovation templates in `src/business_templates/` are available and appropriate.
+
+**Procedure:**
+1.  **List Templates**: Confirm presence of standard templates (Idea Gen, Eval, BMC, SWOT, Market Research).
+2.  **Review Content**: Briefly check if templates include necessary sections and chain-of-thought prompts.
+3.  **Customize if Needed**: If project requires specific adjustments, modify existing templates or create new ones.
+4.  **Document Templates**: Note available templates in `activeContext.md`.
+5.  **MUP**: Apply Core MUP if templates were modified.
+
+---
+
+## V. Dependency Tracker Management Details (CRCT Script Method)
+
+*(Refer to Core Prompt Section V & VIII for full details on characters and commands)*
+
+### V.1 Hierarchical Key System
+- Encodes hierarchy: Tier(num), Dir(Upper), Subdir(lower), File(num). e.g., `1A`, `2Ba3`.
+
+### V.2 Dependency Processor Commands (Setup Focus)
+-   **`analyze-project`**: Core command for analysis, key generation, tracker updates.
+-   **`show-dependencies --key <key>`**: View dependencies for a specific key.
+-   **`add-dependency --tracker <file> --source-key <key> --target-key <key> --dep-type <char>`**: Manually set dependency character.
+-   **`update-config <key_path> <value>`**: Adjust settings in `.clinerules.config.json` (e.g., similarity thresholds, model names).
+-   **`reset-config`**: Reset config to defaults.
+-   **`remove-file <tracker_file> <file>`**: Remove a file/key from a tracker.
+
+### V.3 Set-up/Maintenance Dependency Workflow (CRCT Script Method)
 ```mermaid
 flowchart TD
     A[Start Set-up/Maintenance] --> B(Run<br>analyze-project);
     B --> C{Review Trackers & Logs};
     C --> D{"Placeholders ('p') or Suggestions ('s'/'S') Found?"};
     D -- Yes --> E[Identify Relationship];
-    E --> M(check .clinerules for verified s/S key relationships<br>If exists move to next key<br>If not, continue);
-    M -->F("Use<br>show-dependencies --key [key]");
+    E --> F("Use<br>show-dependencies --key [key]");
     F --> G(Read Related Files);
     G --> H{Determine Correct Character};
-    H --> I(Use<br>add-dependency<br>or<br>remove-dependency);
-    I --> L(Add keys with verified s/S to .clinerules Learning_Journal);
-    L -->C;
+    H --> I(Use<br>add-dependency);
+    I --> C;
     D -- No --> J[Trackers Verified];
     J --> K[End Set-up/Maintenance Phase];
 
     subgraph Verification Loop
         direction LR
-        E; F; G; H; I; L; M;
+        E; F; G; H; I;
     end
 ```
 
 ---
 
-## V. Populating Mini-Trackers
->>>>>>> 657a8955
-
-**Objective**: Establish clear relationships between business factors in the business_dependency_tracker.md.
-
-**Procedure:**
-<<<<<<< HEAD
-1. **Review Current Grid**: Examine the grid structure in `business_dependency_tracker.md` to understand the current relationships between factors.
-2. **Identify Dependencies**: For each business factor, analyze its relationships with other factors:
-   - What other factors does it depend on?
-   - What other factors depend on it?
-   - Are there any mutual dependencies?
-3. **Update the Grid**:
-   - For each identified dependency, replace the placeholder 'p' with the appropriate dependency character (M, O, T, F, R, C, S) followed by the relationship character (<, >, x).
-   - For example, 'M<' indicates a market dependency where the row depends on the column.
-4. **Document Reasoning**:
-   - For each update, document the rationale in the "Dependencies Notes" section of the file.
-   - Explain why the dependency exists and how it affects the business innovation process.
-5. **MUP**: Apply Core MUP after updating the file.
-
----
-
-## V. Business Innovation Templates Review
-
-**Objective**: Ensure that business innovation templates are available and appropriate for the project's needs.
-
-**Procedure:**
-1. **Review Template Content**: Examine each template in `src/business_templates/` to ensure it includes:
-   - Clear instructions for use
-   - Relevant sections for the business innovation process
-   - Integration with the BRCT framework principles
-   - Chain-of-thought documentation sections
-2. **Customize if Needed**: If the templates need adjustments for the specific project:
-   - Create copies with modifications
-   - Update them to reflect project-specific terminology or processes
-   - Add additional sections if required
-3. **Document Templates**: Update `activeContext.md` with information about available templates and how they should be used in the project.
-4. **MUP**: Apply Core MUP after any template modifications.
-
----
-
 ## VI. Set-up/Maintenance Plugin - MUP Additions
 
-After Core MUP steps:
-1. **Update `business_dependency_tracker.md`**: Save changes to factor definitions and dependencies.
-2. **Update Business Templates**: If modified, save changes to templates.
-3. **Update `.clinerules` [LAST_ACTION_STATE]:**
-=======
-1. **Identify Modules**: Use `module_relationship_tracker.md` directories.
-2. **Instruction File Check:**
-   - If `{module_dir}/{module_dir}_main_instructions.txt` is missing:
-     - Create with basic structure (see Core Prompt, Section VII).
-     - Initialize mini-tracker:       
-   - If it exists, proceed to Step 3.
-3. **Suggest and Validate**: See **Section IV.5** for example commands. Adapt `--tracker` and keys accordingly.
-5. **Iterate and Complete**: Repeat until populated.
-6. **MUP**: Apply Core MUP and Section VI additions.
-
----
-
-## VI. Set-up/Maintenance Plugin - MUP Additions
-
-After Core MUP steps:
-1. **Update `system_manifest.md`**: Ensure it's initialized using the template.
-2. **Update `module_relationship_tracker.md`**: Save changes from commands.
-3. **Update `doc_tracker.md`**: Save changes.
-4. **Update Mini-Trackers**: Save changes.
-5. **Update `.clinerules` [LAST_ACTION_STATE]:**
->>>>>>> 657a8955
-
-    - Example after initialization:
-
-    ```
-    [LAST_ACTION_STATE]
-    last_action: "Initialized Core Files"
-    current_phase: "Set-up/Maintenance"
-<<<<<<< HEAD
-    next_action: "Define Business Factors"
-    next_phase: "Set-up/Maintenance"
-
-    [CODE_ROOT_DIRECTORIES]
-    - src
-
-    [LEARNING_JOURNAL]
-    ```
-
-    - Example after completing setup:
-
-    ```
-    [LAST_ACTION_STATE]
-    last_action: "Completed Set-up/Maintenance Phase"
-    current_phase: "Set-up/Maintenance"
-    next_action: "Phase Complete - User Action Required"
-    next_phase: "Strategy"
-
-    [CODE_ROOT_DIRECTORIES]
-    - src
-
-    [LEARNING_JOURNAL]
-    ```
+After Core MUP steps (Update `activeContext.md`, `changelog.md`, `.clinerules` [LAST_ACTION_STATE]):
+1.  **Update Dependency Trackers**: Save changes made manually to `src/business_dependency_tracker.md` OR confirm `analyze-project` / `add-dependency` commands completed successfully if using the script.
+2.  **Update Business Templates**: If modified, save changes.
+3.  **Update `system_manifest.md`**: If used and modified.
+4.  **Update `.clinerules` [LAST_ACTION_STATE]:**
+    -   Example after initialization:
+        ```
+        [LAST_ACTION_STATE]
+        last_action: "Initialized Core Files"
+        current_phase: "Set-up/Maintenance"
+        next_action: "Identify Code Root Directories" # Or "Analyze Project Dependencies"
+        next_phase: "Set-up/Maintenance"
+        ```
+    -   Example after completing setup:
+        ```
+        [LAST_ACTION_STATE]
+        last_action: "Completed Set-up/Maintenance Phase"
+        current_phase: "Set-up/Maintenance"
+        next_action: "Phase Complete - User Action Required"
+        next_phase: "Strategy"
+        ```
 
 ---
 
 ## VII. Quick Reference Guide for Set-up/Maintenance Phase
 
-### Core Files to Initialize
-- `.clinerules`: Controls phase and state
-- `projectbrief.md`: Defines project mission and objectives
-- `productContext.md`: Explains project purpose and user needs
-- `activeContext.md`: Tracks current state and priorities
-- `business_dependency_tracker.md`: Records business factor dependencies
-- `changelog.md`: Logs significant changes
-- `progress.md`: Tracks implementation progress
-
-### Business Templates to Verify
-- `idea_generation_template.md`: For business brainstorming
-- `idea_evaluation_template.md`: For assessing business ideas
-- `business_model_canvas.md`: For business model definition
-- `swot_analysis_template.md`: For strategic analysis
-- `market_research_template.md`: For market analysis
+### Core Files to Initialize/Verify
+-   `.clinerules`
+-   `activeContext.md`, `changelog.md`, `userProfile.md`, `projectbrief.md`, `progress.md`
+-   `src/business_dependency_tracker.md` (Manual method)
+-   `module_relationship_tracker.md`, `doc_tracker.md` (Script method)
+-   `system_manifest.md` (Optional HDTA)
+
+### Business Templates to Verify (`src/business_templates/`)
+-   Idea Generation, Idea Evaluation, Business Model Canvas, SWOT Analysis, Market Research
 
 ### Key Set-up/Maintenance Actions
-1. Initialize core files
-2. Define business factor categories
-3. Establish dependency relationships
-4. Review business templates
-5. Complete MUP after each action
-=======
-    next_action: "Populate module_relationship_tracker.md"
-    next_phase: "Set-up/Maintenance"
-    ```
->>>>>>> 657a8955
+1.  Initialize/Verify core files.
+2.  Identify Code Root & Doc Directories (See Core Prompt Section XI).
+3.  Setup & Verify Dependency Tracking (Manual or Script method).
+4.  Review/Verify Business Templates.
+5.  Complete MUP after each major action.